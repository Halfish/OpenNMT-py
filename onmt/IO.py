# -*- coding: utf-8 -*-
import torch
import codecs
import torchtext.data
import torchtext.vocab
from collections import Counter

PAD_WORD = '<blank>'
UNK = 0
BOS_WORD = '<s>'
EOS_WORD = '</s>'


def extractFeatures(tokens):
    "Given a list of token separate out words and features (if any)."
    words = []
    features = []
    numFeatures = None

    for t in range(len(tokens)):
        field = tokens[t].split(u"￨")
        word = field[0]
        if len(word) > 0:
            words.append(word)
            if numFeatures is None:
                numFeatures = len(field) - 1
            else:
                assert (len(field) - 1 == numFeatures), \
                    "all words must have the same number of features"

            if len(field) > 1:
                for i in range(1, len(field)):
                    if len(features) <= i-1:
                        features.append([])
                    features[i - 1].append(field[i])
                    assert (len(features[i - 1]) == len(words))
    return words, features, numFeatures if numFeatures else 0

def merge_vocabs(vocabs, vocab_size=None):
    """
    Merge individual vocabularies into a larger vocabularies.
    Args:
        vocabs: `torchtext.vocab.Vocab` vocabularies to be merged
        vocab_size: `int` the final vocabulary size. `None` for no limit.
    Return:
        `torchtext.vocab.Vocab`
    """
    merged = Counter()
    for vocab in vocabs:
        # XXX note len(vocab) contains special symbols
        for word, count in vocab.freqs.most_common(len(vocab)):
            if word not in merged:
                merged[word] = 0
            merged[word] += count
    return torchtext.vocab.Vocab(merged, max_size=vocab_size)


class OrderedIterator(torchtext.data.Iterator):
    def create_batches(self):
        if self.train:
            self.batches = torchtext.data.pool(
                self.data(), self.batch_size,
                self.sort_key, self.batch_size_fn,
                random_shuffler=self.random_shuffler)
        else:
            self.batches = []
            for b in torchtext.data.batch(self.data(), self.batch_size,
                                          self.batch_size_fn):
                self.batches.append(sorted(b, key=self.sort_key))


class ONMTDataset(torchtext.data.Dataset):
    """Defines a dataset for machine translation."""

    @staticmethod
    def sort_key(ex):
        "Sort in reverse size order"
        return -len(ex.src)

    def __init__(self, src_path, tgt_path, fields, opt,
                 src_img_dir=None, **kwargs):
        "Create a TranslationDataset given paths and fields."
        if src_img_dir:
            self.type_ = "img"
        else:
            self.type_ = "text"

        examples = []
        src_words = []
        self.src_vocabs = []
        with codecs.open(src_path, "r", "utf-8") as src_file:
            for i, src_line in enumerate(src_file):
                src_line = src_line.split()
                # if len(src_line) == 0:
                #     skip[i] = True
                #     continue
                if self.type_ == "text":
                    # Check truncation condition.
                    if opt is not None and opt.src_seq_length_trunc != 0:
                        src_line = src_line[:opt.src_seq_length_trunc]
                    src, src_feats, _ = extractFeatures(src_line)
                    d = {"src": src, "indices": i}
                    self.nfeatures = len(src_feats)
                    for j, v in enumerate(src_feats):
                        d["src_feat_"+str(j)] = v
                    examples.append(d)
                    src_words.append(src)

                    # Create dynamic dictionaries
                    if opt.dynamic_dict:
                        # a temp vocab of a single source example
                        src_vocab = torchtext.vocab.Vocab(Counter(src))

                        # mapping source tokens to indices in the dynamic dict
                        src_map = torch.LongTensor(len(src)).fill_(0)
                        for j, w in enumerate(src):
                            src_map[j] = src_vocab.stoi[w]

<<<<<<< HEAD
                    src_map = torch.LongTensor(len(src)).fill_(0)
                    for j, w in enumerate(src):
                        src_map[j] = src_vocab.stoi[w]

                    src_maps.append(src_map)
                    self.src_vocabs.append(src_vocab)

                    # Maps each source position to word in dynamic dict.
                    examples[i]["src_map"] = src_maps[i]
=======
                        self.src_vocabs.append(src_vocab)
                        examples[i]["src_map"] = src_map
>>>>>>> 56c7d262

                else:
                    # TODO finish this.
                    if not transforms:
                        loadImageLibs()
                    # src_data = transforms.ToTensor()(
                    #     Image.open(src_img_dir + "/" + src_line[0]))

        if tgt_path is not None:
            with codecs.open(tgt_path, "r", "utf-8") as tgt_file:
                for i, tgt_line in enumerate(tgt_file):
                    # if i in skip:
                    #     continue
                    tgt_line = tgt_line.split()

                    # Check truncation condition.
                    if opt is not None and opt.tgt_seq_length_trunc != 0:
                        tgt_line = tgt_line[:opt.tgt_seq_length_trunc]

                    tgt, _, _ = extractFeatures(tgt_line)
                    examples[i]["tgt"] = tgt

                    if opt.dynamic_dict:
                        src_vocab = self.src_vocabs[i]
                        # Map target tokens to indices in the dynamic dict
                        mask = torch.LongTensor(len(tgt)+2).fill_(0)
                        for j in range(len(tgt)):
                            mask[j+1] = src_vocab.stoi[tgt[j]]

<<<<<<< HEAD
                    # Target word appears in src vocab.
                    mask = torch.LongTensor(len(tgt)+2).fill_(0)
                    for j in range(len(tgt)):
                        mask[j+1] = src_vocab.stoi[tgt[j]]

                    # Marks which target words should be copied from source.
                    examples[i]["alignment"] = mask
=======
                        examples[i]["alignment"] = mask
>>>>>>> 56c7d262

        keys = examples[0].keys()
        fields = [(k, fields[k]) for k in keys]
        examples = list([torchtext.data.Example.fromlist([ex[k] for k in keys],
                                                         fields)
                         for ex in examples])

        def filter_pred(example):
            return 0 < len(example.src) <= opt.src_seq_length \
                and 0 < len(example.tgt) <= opt.tgt_seq_length

        super(ONMTDataset, self).__init__(examples, fields,
                                          filter_pred if opt is not None
                                          else None)

    def __getstate__(self):
        return self.__dict__

    def __setstate__(self, d):
        self.__dict__.update(d)

    def collapseCopyScores(self, scores, batch, tgt_vocab):
        """Given scores from an expanded dictionary
        corresponeding to a batch, sums together copies,
        with a dictionary word when it is ambigious.
        """
        offset = len(tgt_vocab)
        for b in range(batch.batch_size):
            index = batch.indices.data[b]
            src_vocab = self.src_vocabs[index]
            for i in range(1, len(src_vocab)):
                sw = src_vocab.itos[i]
                ti = tgt_vocab.stoi[sw]
                if ti != 0:
                    scores[:, b, ti] += scores[:, b, offset + i]
                    scores[:, b, offset + i].fill_(1e-20)
        return scores

    @staticmethod
    def get_fields(src_path=None, tgt_path=None):
        fields = {}
        fields["src"] = torchtext.data.Field(
            pad_token=PAD_WORD,
            include_lengths=True)

        # fields = [("src_img", torchtext.data.Field(
        #     include_lengths=True))]

        if src_path is not None:
            with codecs.open(src_path, "r", "utf-8") as src_file:
                src_line = src_file.readline().strip().split()
                _, _, nFeatures = extractFeatures(src_line)
                for j in range(nFeatures):
                    fields["src_feat_"+str(j)] = \
                        torchtext.data.Field(pad_token=PAD_WORD)

        fields["tgt"] = torchtext.data.Field(
            init_token=BOS_WORD, eos_token=EOS_WORD,
            pad_token=PAD_WORD)

        def make_src(data, _):
            src_size = max([t.size(0) for t in data])
            src_vocab_size = max([t.max() for t in data]) + 1
            alignment = torch.FloatTensor(src_size, len(data),
                                          src_vocab_size).fill_(0)
            for i in range(len(data)):
                for j, t in enumerate(data[i]):
                    alignment[j, i, t] = 1
            return alignment

<<<<<<< HEAD
=======

>>>>>>> 56c7d262
        fields["src_map"] = torchtext.data.Field(
            use_vocab=False, tensor_type=torch.FloatTensor,
            postprocessing=make_src, sequential=False)

<<<<<<< HEAD
        def make_tgt(data):
=======
        def make_tgt(data, _):
>>>>>>> 56c7d262
            tgt_size = max([t.size(0) for t in data])
            alignment = torch.LongTensor(tgt_size, len(data)).fill_(0)
            for i in range(len(data)):
                alignment[:data[i].size(0), i] = data[i]
            return alignment

        fields["alignment"] = torchtext.data.Field(
            use_vocab=False, tensor_type=torch.LongTensor,
            postprocessing=make_tgt, sequential=False)

        fields["indices"] = torchtext.data.Field(
            use_vocab=False, tensor_type=torch.LongTensor,
            sequential=False)

        return fields

    @staticmethod
    def build_vocab(train, opt):
        fields = train.fields
        fields["src"].build_vocab(train, max_size=opt.src_vocab_size)
        for j in range(train.nfeatures):
            fields["src_feat_" + str(j)].build_vocab(train)
        fields["tgt"].build_vocab(train, max_size=opt.tgt_vocab_size)
        # merge the input and output vocabularies
        if opt.share_vocab:
            # `tgt_vocab_size` is ignored when sharing vocabularies
            merged_vocab = merge_vocabs(
                [fields["src"].vocab, fields["tgt"].vocab],
                vocab_size=opt.src_vocab_size)
            fields["src"].vocab = merged_vocab
            fields["tgt"].vocab = merged_vocab


def loadImageLibs():
    "Conditional import of torch image libs."
    global Image, transforms
    from PIL import Image
    from torchvision import transforms<|MERGE_RESOLUTION|>--- conflicted
+++ resolved
@@ -116,20 +116,9 @@
                         for j, w in enumerate(src):
                             src_map[j] = src_vocab.stoi[w]
 
-<<<<<<< HEAD
-                    src_map = torch.LongTensor(len(src)).fill_(0)
-                    for j, w in enumerate(src):
-                        src_map[j] = src_vocab.stoi[w]
-
-                    src_maps.append(src_map)
-                    self.src_vocabs.append(src_vocab)
-
-                    # Maps each source position to word in dynamic dict.
-                    examples[i]["src_map"] = src_maps[i]
-=======
                         self.src_vocabs.append(src_vocab)
                         examples[i]["src_map"] = src_map
->>>>>>> 56c7d262
+
 
                 else:
                     # TODO finish this.
@@ -158,18 +147,7 @@
                         mask = torch.LongTensor(len(tgt)+2).fill_(0)
                         for j in range(len(tgt)):
                             mask[j+1] = src_vocab.stoi[tgt[j]]
-
-<<<<<<< HEAD
-                    # Target word appears in src vocab.
-                    mask = torch.LongTensor(len(tgt)+2).fill_(0)
-                    for j in range(len(tgt)):
-                        mask[j+1] = src_vocab.stoi[tgt[j]]
-
-                    # Marks which target words should be copied from source.
-                    examples[i]["alignment"] = mask
-=======
                         examples[i]["alignment"] = mask
->>>>>>> 56c7d262
 
         keys = examples[0].keys()
         fields = [(k, fields[k]) for k in keys]
@@ -240,19 +218,11 @@
                     alignment[j, i, t] = 1
             return alignment
 
-<<<<<<< HEAD
-=======
-
->>>>>>> 56c7d262
         fields["src_map"] = torchtext.data.Field(
             use_vocab=False, tensor_type=torch.FloatTensor,
             postprocessing=make_src, sequential=False)
 
-<<<<<<< HEAD
-        def make_tgt(data):
-=======
         def make_tgt(data, _):
->>>>>>> 56c7d262
             tgt_size = max([t.size(0) for t in data])
             alignment = torch.LongTensor(tgt_size, len(data)).fill_(0)
             for i in range(len(data)):
